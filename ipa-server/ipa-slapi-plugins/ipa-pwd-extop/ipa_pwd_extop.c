/** BEGIN COPYRIGHT BLOCK
 * This Program is free software; you can redistribute it and/or modify it under
 * the terms of the GNU General Public License as published by the Free Software
 * Foundation; version 2 of the License.
 * 
 * This Program is distributed in the hope that it will be useful, but WITHOUT
 * ANY WARRANTY; without even the implied warranty of MERCHANTABILITY or FITNESS
 * FOR A PARTICULAR PURPOSE. See the GNU General Public License for more details.
 * 
 * You should have received a copy of the GNU General Public License along with
 * this Program; if not, write to the Free Software Foundation, Inc., 59 Temple
 * Place, Suite 330, Boston, MA 02111-1307 USA.
 * 
 * In addition, as a special exception, Red Hat, Inc. gives You the additional
 * right to link the code of this Program with code not covered under the GNU
 * General Public License ("Non-GPL Code") and to distribute linked combinations
 * including the two, subject to the limitations in this paragraph. Non-GPL Code
 * permitted under this exception must only link to the code of this Program
 * through those well defined interfaces identified in the file named EXCEPTION
 * found in the source code files (the "Approved Interfaces"). The files of
 * Non-GPL Code may instantiate templates or use macros or inline functions from
 * the Approved Interfaces without causing the resulting work to be covered by
 * the GNU General Public License. Only Red Hat, Inc. may make changes or
 * additions to the list of Approved Interfaces. You must obey the GNU General
 * Public License in all respects for all of the Program code and other code used
 * in conjunction with the Program except the Non-GPL Code covered by this
 * exception. If you modify this file, you may extend this exception to your
 * version of the file, but you are not obligated to do so. If you do not wish to
 * provide this exception without modification, you must delete this exception
 * statement from your version and license this file solely under the GPL without
 * exception. 
 *
 * Authors: 
 * Simo Sorce <ssorce@redhat.com>
 *
 * Copyright (C) 2005 Red Hat, Inc.
 * All rights reserved.
 * END COPYRIGHT BLOCK **/

#ifdef HAVE_CONFIG_H
#  include <config.h>
#endif

/*
 * Password Modify - LDAP Extended Operation.
 * RFC 3062
 *
 *
 * This plugin implements the "Password Modify - LDAP3" 
 * extended operation for LDAP. The plugin function is called by
 * the server if an LDAP client request contains the OID:
 * "1.3.6.1.4.1.4203.1.11.1".
 *
 */

#include <stdio.h>
#include <string.h>
#include <sys/types.h>
#include <sys/stat.h>
#include <fcntl.h>
#include <unistd.h>

#include <prio.h>
#include <ssl.h>
#include <dirsrv/slapi-plugin.h>
#include <krb5.h>
#include <lber.h>
#include <time.h>
#include <iconv.h>
#include <openssl/des.h>
#include <openssl/md4.h>

/* Type of connection for this operation;*/
#define LDAP_EXTOP_PASSMOD_CONN_SECURE

/* Uncomment the following line FOR TESTING: allows non-SSL connections to use the password change extended op */
/* #undef LDAP_EXTOP_PASSMOD_CONN_SECURE */

/* ber tags for the PasswdModifyRequestValue sequence */
#define LDAP_EXTOP_PASSMOD_TAG_USERID	0x80U
#define LDAP_EXTOP_PASSMOD_TAG_OLDPWD	0x81U
#define LDAP_EXTOP_PASSMOD_TAG_NEWPWD	0x82U

/* ber tags for the PasswdModifyResponseValue sequence */
#define LDAP_EXTOP_PASSMOD_TAG_GENPWD	0x80U

/* number of bytes used for random password generation */
#define LDAP_EXTOP_PASSMOD_GEN_PASSWD_LEN 8

/* number of random bytes needed to generate password */
#define LDAP_EXTOP_PASSMOD_RANDOM_BYTES	6

/* OID of the extended operation handled by this plug-in */
#define EXOP_PASSWD_OID	"1.3.6.1.4.1.4203.1.11.1"

/* These are thye default enc:salt ypes if nothing is defined.
 * TODO: retrieve the configure set of ecntypes either from the
 * kfc.conf file or by synchronizing the the file content into
 * the directory */

#define KTF_DISALLOW_POSTDATED        0x00000001
#define KTF_DISALLOW_FORWARDABLE      0x00000002
#define KTF_DISALLOW_TGT_BASED        0x00000004
#define KTF_DISALLOW_RENEWABLE        0x00000008
#define KTF_DISALLOW_PROXIABLE        0x00000010
#define KTF_DISALLOW_DUP_SKEY         0x00000020
#define KTF_DISALLOW_ALL_TIX          0x00000040
#define KTF_REQUIRES_PRE_AUTH         0x00000080
#define KTF_REQUIRES_HW_AUTH          0x00000100
#define KTF_REQUIRES_PWCHANGE         0x00000200
#define KTF_DISALLOW_SVR              0x00001000
#define KTF_PWCHANGE_SERVICE          0x00002000

/* Salt types */
#define KRB5_KDB_SALTTYPE_NORMAL        0
#define KRB5_KDB_SALTTYPE_V4            1
#define KRB5_KDB_SALTTYPE_NOREALM       2
#define KRB5_KDB_SALTTYPE_ONLYREALM     3
#define KRB5_KDB_SALTTYPE_SPECIAL       4
#define KRB5_KDB_SALTTYPE_AFS3          5

#define KRB5P_SALT_SIZE 16

struct krb5p_keysalt {
	krb5_int32	enc_type;
	krb5_int32	salt_type;	
};

static void *ipapwd_plugin_id;


const char *ipa_realm_dn = NULL;
const char *ipa_realm = NULL;
struct krb5p_keysalt *ipa_keysalts = NULL;
int ipa_n_keysalts = 0;

Slapi_Mutex *ipa_globals = NULL;
krb5_keyblock *ipa_kmkey = NULL;

static int ipapwd_getMasterKey(const char *realm_dn);

/* Novell key-format scheme:

   KrbKeySet ::= SEQUENCE {
   attribute-major-vno       [0] UInt16,
   attribute-minor-vno       [1] UInt16,
   kvno                      [2] UInt32,
   mkvno                     [3] UInt32 OPTIONAL,
   keys                      [4] SEQUENCE OF KrbKey,
   ...
   }

   KrbKey ::= SEQUENCE {
   salt      [0] KrbSalt OPTIONAL,
   key       [1] EncryptionKey,
   s2kparams [2] OCTET STRING OPTIONAL,
    ...
   }

   KrbSalt ::= SEQUENCE {
   type      [0] Int32,
   salt      [1] OCTET STRING OPTIONAL
   }

   EncryptionKey ::= SEQUENCE {
   keytype   [0] Int32,
   keyvalue  [1] OCTET STRING
   }

 */

struct kbvals {
	ber_int_t kvno;
	const struct berval *bval;
};

static int cmpkbvals(const void *p1, const void *p2)
{
	const struct kbvals *k1, *k2;

	k1 = (struct kbvals *)p1;
	k2 = (struct kbvals *)p2;

	return (((int)k1->kvno) - ((int)k2->kvno));
}

static inline void encode_int16(unsigned int val, unsigned char *p)
{
    p[1] = (val >>  8) & 0xff; 
    p[0] = (val      ) & 0xff; 
}

#define IPA_CHANGETYPE_NORMAL 0
#define IPA_CHANGETYPE_ADMIN 1
#define IPA_CHANGETYPE_DSMGR 2

struct ipapwd_data {
	Slapi_Entry *target;
	const char *dn;
	const char *password;
	time_t timeNow;
	time_t lastPwChange;
	time_t expireTime;
	int changetype;
	int pwHistoryLen;
};

static Slapi_Value **encrypt_encode_key(krb5_context krbctx, struct ipapwd_data *data)
{
	krb5_keyblock *kmkey;
	const char *krbPrincipalName;
	uint32_t krbMaxTicketLife;
	Slapi_Attr *krbPrincipalKey = NULL;
	struct kbvals *kbvals = NULL;
	time_t time_now;
	int kvno;
	int num_versions, num_keys;
	int krbTicketFlags;
	BerElement *be = NULL;
	struct berval *bval = NULL;
	Slapi_Value **svals = NULL;
	int svals_no;
	krb5_principal princ;
	krb5_error_code krberr;
	krb5_data pwd;
	int ret, i;

	slapi_lock_mutex(ipa_globals);
	kmkey = ipa_kmkey;
	slapi_unlock_mutex(ipa_globals);

	time_now = time(NULL);

	krbPrincipalName = slapi_entry_attr_get_charptr(data->target, "krbPrincipalName");
	if (!krbPrincipalName) {
		slapi_log_error(SLAPI_LOG_FATAL, "ipa_pwd_extop", "no krbPrincipalName present in this entry\n");
		return NULL;
	}

	krbMaxTicketLife = slapi_entry_attr_get_uint(data->target, "krbMaxTicketLife");
	if (krbMaxTicketLife == 0) {
		/* FIXME: retrieve the default from config (max_life from kdc.conf) */
		krbMaxTicketLife = 86400; /* just set the default 24h for now */
	}

	kvno = 0;
	num_keys = 0;
	num_versions = 1;

	/* retrieve current kvno and and keys */
	ret = slapi_entry_attr_find(data->target, "krbPrincipalKey", &krbPrincipalKey);
	if (ret == 0) {
		int i, n, count, idx;
		ber_int_t tkvno;
		Slapi_ValueSet *svs;
		Slapi_Value *sv;
		ber_tag_t tag, tmp;
		const struct berval *cbval;

		slapi_attr_get_valueset(krbPrincipalKey, &svs);
		count = slapi_valueset_count(svs);
		if (count > 0) {
			kbvals = (struct kbvals *)calloc(count, sizeof(struct kbvals));
		}
		n = 0;
<<<<<<< HEAD
		for (i = 0i, idx = 0; count > 0 && i < count; i++) {
=======
		for (i = 0, idx = 0; count > 0 && i < count; i++) {
>>>>>>> de5a54ef
			if (i == 0) {
				idx = slapi_valueset_first_value(svs, &sv);
			} else {
				idx = slapi_valueset_next_value(svs, idx, &sv);
			}
			if (idx == -1) {
				slapi_log_error(SLAPI_LOG_TRACE, "ipa_pwd_extop",
						"Array of stored keys shorter than expected\n");
				break;
			}
			cbval = slapi_value_get_berval(sv);
			if (!cbval) {
				slapi_log_error(SLAPI_LOG_TRACE, "ipa_pwd_extop",
						"Error retrieving berval from Slapi_Value\n");
				continue;
			}
			be = ber_init(cbval);
			if (!be) {
				slapi_log_error(SLAPI_LOG_TRACE, "ipa_pwd_extop",
						"ber_init() failed!\n");
				continue;
			}

			tag = ber_scanf(be, "{xxt[i]", &tmp, &tkvno);
			if (tag == LBER_ERROR) {
				slapi_log_error(SLAPI_LOG_TRACE, "ipa_pwd_extop",
						"Bad OLD key encoding ?!\n");
				ber_free(be, 1);
				continue;
			}

			kbvals[n].kvno = tkvno;
			kbvals[n].bval = cbval;
			n++;

			if (tkvno > kvno) {
				kvno = tkvno;
			}

			ber_free(be, 1);
		}
		num_keys = n;

		/* now verify how many keys we need to keep around */
		if (num_keys) {
			if (time_now > data->lastPwChange + krbMaxTicketLife) {
				/* the last password change was long ago,
				 * at most only the last entry need to be kept */
				num_versions = 2;
			} else {
				/* we don't know how many changes have happened since
				 * the oldest krbtgt was release, keep all + new */
				num_versions = num_keys + 1;
			}

			/* now reorder by kvno */
			if (num_keys > 1) {
				qsort(kbvals, num_keys, sizeof(struct kbvals), cmpkbvals);
			}
		}
	}

	/* increment kvno (will be 1 if this is a new entry) */
	kvno++;

	svals = (Slapi_Value **)calloc(num_versions + 1, sizeof(Slapi_Value *));
	if (!svals) {
		slapi_log_error(SLAPI_LOG_FATAL, "ipa_pwd_extop", "memory allocation failed\n");
		return NULL;
	}

	/* set all old keys to save */
	for (svals_no = 0; svals_no < (num_versions - 1); svals_no++) {
		int idx;

		idx = num_keys - (num_versions - 1) + svals_no;
		svals[svals_no] = slapi_value_new_berval(kbvals[idx].bval);
		if (!svals[svals_no]) {
			slapi_log_error(SLAPI_LOG_FATAL, "ipa_pwd_extop",
					"Converting berval to Slapi_Value\n");
			goto enc_error;
		}
	}

	if (kbvals) free(kbvals);

	krberr = krb5_parse_name(krbctx, krbPrincipalName, &princ);
	if (krberr) {
		slapi_log_error(SLAPI_LOG_FATAL, "ipa_pwd_extop",
				"krb5_parse_name failed [%s]\n",
				krb5_get_error_message(krbctx, krberr));
		goto enc_error;
	}

	krbTicketFlags = slapi_entry_attr_get_int(data->target, "krbTicketFlags");

	pwd.data = (char *)data->password;
	pwd.length = strlen(data->password);

	be = ber_alloc_t( LBER_USE_DER );

	if (!be) {
		slapi_log_error(SLAPI_LOG_FATAL, "ipa_pwd_extop",
				"memory allocation failed\n");
		goto enc_error;
	}

	/* major-vno = 1 and minor-vno = 1 */
	/* this encoding assumes all keys have the same kvno */
	/* we also assum mkvno is 0 */
	ret = ber_printf(be, "{t[i]t[i]t[i]t[i]t[{",
				(ber_tag_t)(LBER_CONSTRUCTED | LBER_CLASS_CONTEXT | 0), 1,
				(ber_tag_t)(LBER_CONSTRUCTED | LBER_CLASS_CONTEXT | 1), 1,
				(ber_tag_t)(LBER_CONSTRUCTED | LBER_CLASS_CONTEXT | 2), kvno,
				(ber_tag_t)(LBER_CONSTRUCTED | LBER_CLASS_CONTEXT | 3), 0,
				(ber_tag_t)(LBER_CONSTRUCTED | LBER_CLASS_CONTEXT | 4));
	if (ret == -1) {
		slapi_log_error(SLAPI_LOG_FATAL, "ipa_pwd_extop",
				"encoding asn1 vno info failed\n");
		goto enc_error;
	}

	for (i = 0; i < ipa_n_keysalts; i++) {
		krb5_keyblock key;
		krb5_data salt;
		krb5_octet *ptr;
		krb5_data plain;
		krb5_enc_data cipher;
		size_t len;
		const char *p;

		salt.data = NULL;

		switch (ipa_keysalts[i].salt_type) {

		case KRB5_KDB_SALTTYPE_ONLYREALM:

			p = strchr(krbPrincipalName, '@');
			if (!p) {
				slapi_log_error(SLAPI_LOG_FATAL, "ipa_pwd_extop",
						"Invalid principal name, no realm found!\n");
				goto enc_error;
			}	
			p++;
			salt.data = strdup(p);
			if (!salt.data) {
				slapi_log_error(SLAPI_LOG_FATAL, "ipa_pwd_extop",
						"memory allocation failed\n");
				goto enc_error;
			}
			salt.length = strlen(salt.data); /* final \0 omitted on purpose */
			break;

		case KRB5_KDB_SALTTYPE_NOREALM:

			krberr = krb5_principal2salt_norealm(krbctx, princ, &salt);
			if (krberr) {
				slapi_log_error(SLAPI_LOG_FATAL, "ipa_pwd_extop",
						"krb5_principal2salt failed [%s]\n",
						krb5_get_error_message(krbctx, krberr));
				goto enc_error;
			}
			break;

		case KRB5_KDB_SALTTYPE_NORMAL:

			/* If pre auth is required we can set a random salt, otherwise
			 * we have to use a more conservative approach and set the salt
			 * to be REALMprincipal (the concatenation of REALM and principal
			 * name without any separator) */
			if (krbTicketFlags & KTF_REQUIRES_PRE_AUTH) {
				salt.length = KRB5P_SALT_SIZE;
				krberr = krb5_c_random_make_octets(krbctx, &salt);
				if (!krberr) {
					slapi_log_error(SLAPI_LOG_FATAL, "ipa_pwd_extop",
							"krb5_c_random_make_octets failed [%s]\n",
							krb5_get_error_message(krbctx, krberr));
					goto enc_error;
				}
			} else {
				krberr = krb5_principal2salt(krbctx, princ, &salt);
				if (krberr) {
					slapi_log_error(SLAPI_LOG_FATAL, "ipa_pwd_extop",
							"krb5_principal2salt failed [%s]\n",
							krb5_get_error_message(krbctx, krberr));
					goto enc_error;
				}
			}
			break;

		case KRB5_KDB_SALTTYPE_V4:
			salt.length = 0;
			break;

		case KRB5_KDB_SALTTYPE_AFS3:

			p = strchr(krbPrincipalName, '@');
			if (!p) {
				slapi_log_error(SLAPI_LOG_FATAL, "ipa_pwd_extop",
						"Invalid principal name, no realm found!\n");
				goto enc_error;
			}	
			p++;
			salt.data = strdup(p);
			if (!salt.data) {
				slapi_log_error(SLAPI_LOG_FATAL, "ipa_pwd_extop",
						"memory allocation failed\n");
				goto enc_error;
			}
			salt.length = SALT_TYPE_AFS_LENGTH; /* special value */
			break;

		default:
			slapi_log_error(SLAPI_LOG_FATAL, "ipa_pwd_extop",
					"Invalid salt type [%d]\n", ipa_keysalts[i].salt_type);
			goto enc_error;
		}

		/* need to build the key now to manage the AFS salt.length special case */
		krberr = krb5_c_string_to_key(krbctx, ipa_keysalts[i].enc_type, &pwd, &salt, &key);
		if (krberr) {
			slapi_log_error(SLAPI_LOG_FATAL, "ipa_pwd_extop",
					"krb5_c_string_to_key failed [%s]\n",
					krb5_get_error_message(krbctx, krberr));
			krb5_free_data_contents(krbctx, &salt);
			goto enc_error;
		}
		if (salt.length == SALT_TYPE_AFS_LENGTH) {
			salt.length = strlen(salt.data);
		}

		krberr = krb5_c_encrypt_length(krbctx, kmkey->enctype, key.length, &len);
		if (krberr) {
			slapi_log_error(SLAPI_LOG_FATAL, "ipa_pwd_extop",
					"krb5_c_string_to_key failed [%s]\n",
					krb5_get_error_message(krbctx, krberr));
			krb5int_c_free_keyblock_contents(krbctx, &key);
			krb5_free_data_contents(krbctx, &salt);
			goto enc_error;
		}

		if ((ptr = (krb5_octet *) malloc(2 + len)) == NULL) {
			slapi_log_error(SLAPI_LOG_FATAL, "ipa_pwd_extop",
					"memory allocation failed\n");
			krb5int_c_free_keyblock_contents(krbctx, &key);
			krb5_free_data_contents(krbctx, &salt);
			goto enc_error;
		}

		encode_int16(key.length, ptr);

		plain.length = key.length;
		plain.data = (char *)key.contents;

		cipher.ciphertext.length = len;
		cipher.ciphertext.data = (char *)ptr+2;

		krberr = krb5_c_encrypt(krbctx, kmkey, 0, 0, &plain, &cipher);
		if (krberr) {
			slapi_log_error(SLAPI_LOG_FATAL, "ipa_pwd_extop",
					"krb5_c_encrypt failed [%s]\n",
					krb5_get_error_message(krbctx, krberr));
			krb5int_c_free_keyblock_contents(krbctx, &key);
			krb5_free_data_contents(krbctx, &salt);
			free(ptr);
			goto enc_error;
		}

		/* KrbSalt  */
		if (salt.length) {
			ret = ber_printf(be, "{t[{t[i]t[o]}]",
						(ber_tag_t)(LBER_CONSTRUCTED | LBER_CLASS_CONTEXT | 0),
							(ber_tag_t)(LBER_CONSTRUCTED | LBER_CLASS_CONTEXT | 0), ipa_keysalts[i].salt_type,
							(ber_tag_t)(LBER_CONSTRUCTED | LBER_CLASS_CONTEXT | 1), salt.data, salt.length);
		} else {
			ret = ber_printf(be, "{t[{t[i]}]",
						(ber_tag_t)(LBER_CONSTRUCTED | LBER_CLASS_CONTEXT | 0),
							(ber_tag_t)(LBER_CONSTRUCTED | LBER_CLASS_CONTEXT | 0), ipa_keysalts[i].salt_type);
		}
		if (ret == -1) {
			slapi_log_error(SLAPI_LOG_FATAL, "ipa_pwd_extop",
					"encoding asn1 KrbSalt failed\n");
			krb5int_c_free_keyblock_contents(krbctx, &key);
			krb5_free_data_contents(krbctx, &salt);
			free(ptr);
			goto enc_error;
		}

		/* EncryptionKey */
		ret = ber_printf(be, "t[{t[i]t[o]}]}",
					(ber_tag_t)(LBER_CONSTRUCTED | LBER_CLASS_CONTEXT | 1),
						(ber_tag_t)(LBER_CONSTRUCTED | LBER_CLASS_CONTEXT | 0), key.enctype,
						(ber_tag_t)(LBER_CONSTRUCTED | LBER_CLASS_CONTEXT | 1), ptr, len+2);
		if (ret == -1) {
			slapi_log_error(SLAPI_LOG_FATAL, "ipa_pwd_extop",
					"encoding asn1 EncryptionKey failed\n");
			krb5int_c_free_keyblock_contents(krbctx, &key);
			krb5_free_data_contents(krbctx, &salt);
			free(ptr);
			goto enc_error;
		}

		/* make sure we free the memory used now that we are done with it */
		krb5int_c_free_keyblock_contents(krbctx, &key);
		krb5_free_data_contents(krbctx, &salt);
		free(ptr);
	}

	ret = ber_printf(be, "}]}");
	if (ret == -1) {
		slapi_log_error(SLAPI_LOG_FATAL, "ipa_pwd_extop",
				"encoding asn1 end of sequences failed\n");
		goto enc_error;
	}

	ret = ber_flatten(be, &bval);
	if (ret == -1) {
		slapi_log_error(SLAPI_LOG_FATAL, "ipa_pwd_extop",
				"flattening asn1 failed\n");
		goto enc_error;
	}

	svals[svals_no] = slapi_value_new_berval(bval);
	if (!svals[svals_no]) {
		slapi_log_error(SLAPI_LOG_FATAL, "ipa_pwd_extop",
				"Converting berval to Slapi_Value\n");
		goto enc_error;
	}

	svals_no++;
	svals[svals_no] = NULL;

	krb5_free_principal(krbctx, princ);
	ber_bvfree(bval);
	ber_free(be, 1);
	return svals;

enc_error:
	krb5_free_principal(krbctx, princ);
	if (bval) ber_bvfree(bval);
	if (svals) free(svals);
	if (be) ber_free(be, 1);
	return NULL;
}

struct ntlm_keys {
	uint8_t lm[16];
	uint8_t nt[16];
};

#define KTF_LM_HASH 0x01
#define KTF_NT_HASH 0x02
#define KTF_DOS_CHARSET "CP850" /* same default as samba */
#define KTF_UTF8 "UTF-8"
#define KTF_UCS2 "UCS-2LE"

static const uint8_t parity_table[128] = {
	  1,  2,  4,  7,  8, 11, 13, 14, 16, 19, 21, 22, 25, 26, 28, 31,
	 32, 35, 37, 38, 41, 42, 44, 47, 49, 50, 52, 55, 56, 59, 61, 62,
	 64, 67, 69, 70, 73, 74, 76, 79, 81, 82, 84, 87, 88, 91, 93, 94,
	 97, 98,100,103,104,107,109,110,112,115,117,118,121,122,124,127,
	128,131,133,134,137,138,140,143,145,146,148,151,152,155,157,158,
	161,162,164,167,168,171,173,174,176,179,181,182,185,186,188,191,
	193,194,196,199,200,203,205,206,208,211,213,214,217,218,220,223,
	224,227,229,230,233,234,236,239,241,242,244,247,248,251,253,254};

static void lm_shuffle(uint8_t *out, uint8_t *in)
{
	out[0] = parity_table[in[0]>>1];
	out[1] = parity_table[((in[0]<<6)|(in[1]>>2)) & 0x7F];
	out[2] = parity_table[((in[1]<<5)|(in[2]>>3)) & 0x7F];
	out[3] = parity_table[((in[2]<<4)|(in[3]>>4)) & 0x7F];
	out[4] = parity_table[((in[3]<<3)|(in[4]>>5)) & 0x7F];
	out[5] = parity_table[((in[4]<<2)|(in[5]>>6)) & 0x7F];
	out[6] = parity_table[((in[5]<<1)|(in[6]>>7)) & 0x7F];
	out[7] = parity_table[in[6] & 0x7F];
}

/* create the lm and nt hashes
   newPassword: the clear text utf8 password
   flags: KTF_LM_HASH | KTF_NT_HASH
*/
static int encode_ntlm_keys(char *newPasswd, unsigned int flags, struct ntlm_keys *keys)
{
	int ret = 0;

	/* do lanman first */
	if (flags & KTF_LM_HASH) {
		iconv_t cd;
		size_t cs, il, ol;
		char *inc, *outc;
		char *upperPasswd;
		char *asciiPasswd;
		DES_key_schedule schedule;
		DES_cblock deskey;
		DES_cblock magic = "KGS!@#$%";

		/* TODO: must store the dos charset somewhere in the directory */
		cd = iconv_open(KTF_DOS_CHARSET, KTF_UTF8);
		if (cd == (iconv_t)(-1)) {
			ret = -1;
			goto done;
		}

		/* the lanman password is upper case */
		upperPasswd = (char *)slapi_utf8StrToUpper((unsigned char *)newPasswd);
		if (!upperPasswd) {
			ret = -1;
			goto done;
		}
		il = strlen(upperPasswd);

		/* an ascii string can only be smaller than or equal to an utf8 one */
		ol = il;
		if (ol < 14) ol = 14;
		asciiPasswd = calloc(ol+1, 1);
		if (!asciiPasswd) {
			slapi_ch_free_string(&upperPasswd);
			ret = -1;
			goto done;
		}

		inc = upperPasswd;
		outc = asciiPasswd;
		cs = iconv(cd, &inc, &il, &outc, &ol);
		if (cs == -1) {
			ret = -1;
			slapi_ch_free_string(&upperPasswd);
			free(asciiPasswd);
			iconv_close(cd);
			goto done;
		}

		/* done with these */
		slapi_ch_free_string(&upperPasswd);
		iconv_close(cd);

		/* we are interested only in the first 14 ASCII chars for lanman */
		if (strlen(asciiPasswd) > 14) {
			asciiPasswd[14] = '\0';
		}
		
		/* first half */
		lm_shuffle(deskey, (uint8_t *)asciiPasswd);

		DES_set_key_unchecked(&deskey, &schedule);
		DES_ecb_encrypt(&magic, (DES_cblock *)keys->lm, &schedule, DES_ENCRYPT);

		/* second half */
		lm_shuffle(deskey, (uint8_t *)&asciiPasswd[7]);

		DES_set_key_unchecked(&deskey, &schedule);
		DES_ecb_encrypt(&magic, (DES_cblock *)&(keys->lm[8]), &schedule, DES_ENCRYPT);

		/* done with it */
		free(asciiPasswd);

	} else {
		memset(keys->lm, 0, 16);
	}

	if (flags & KTF_NT_HASH) {
		iconv_t cd;
		size_t cs, il, ol, sl;
		char *inc, *outc;
		char *ucs2Passwd;
		MD4_CTX md4ctx;

		/* TODO: must store the dos charset somewhere in the directory */
		cd = iconv_open(KTF_UCS2, KTF_UTF8);
		if (cd == (iconv_t)(-1)) {
			ret = -1;
			goto done;
		}

		il = strlen(newPasswd);

		/* an ucs2 string can be at most double than an utf8 one */
		sl = ol = (il+1)*2;
		ucs2Passwd = calloc(ol, 1);
		if (!ucs2Passwd) {
			ret = -1;
			goto done;
		}

		inc = newPasswd;
		outc = ucs2Passwd;
		cs = iconv(cd, &inc, &il, &outc, &ol);
		if (cs == -1) {
			ret = -1;
			free(ucs2Passwd);
			iconv_close(cd);
			goto done;
		}

		/* done with it */
		iconv_close(cd);

		/* get the final ucs2 string length */
		sl -= ol;
		/* we are interested only in the first 14 wchars for the nt password */
		if (sl > 28) {
			sl = 28;
		}
		
		ret = MD4_Init(&md4ctx);
		if (ret == 0) {
			ret = -1;
			free(ucs2Passwd);
			goto done;
		}
		ret = MD4_Update(&md4ctx, ucs2Passwd, sl);
		if (ret == 0) {
			ret = -1;
			free(ucs2Passwd);
			goto done;
		}
		ret = MD4_Final(keys->nt, &md4ctx);
		if (ret == 0) {
			ret = -1;
			free(ucs2Passwd);
			goto done;
		}

	} else {
		memset(keys->nt, 0, 16);
	}

	ret = 0;

done:
	return ret;
}

/* searches the directory and finds the policy closest to the DN */
/* return 0 on success, -1 on error or if no policy is found */
static int ipapwd_getPolicy(const char *dn, Slapi_Entry *target, Slapi_Entry **e)
{
	const char *krbPwdPolicyReference;
	const char *pdn;
	const Slapi_DN *psdn;
	Slapi_Backend *be;
	Slapi_PBlock *pb;
	char *attrs[] = { "krbMaxPwdLife", "krbMinPwdLife",
			  "krbPwdMinDiffChars", "krbPwdMinLength",
			  "krbPwdHistoryLength", NULL};
	Slapi_Entry **es = NULL;
	Slapi_Entry *pe = NULL;
	char **edn;
	int ret, res, dist, rdnc, scope, i;
	Slapi_DN *sdn;

	sdn = slapi_sdn_new_dn_byref(dn);

	slapi_log_error(SLAPI_LOG_TRACE, "ipa_pwd_extop",
			"ipapwd_getPolicy: Searching policy for [%s]\n", dn);

	krbPwdPolicyReference = slapi_entry_attr_get_charptr(target, "krbPwdPolicyReference");
	if (krbPwdPolicyReference) {
		pdn = krbPwdPolicyReference;
		scope = LDAP_SCOPE_BASE;
	} else {
		/* Find ancestor base DN */
		be = slapi_be_select(sdn);
		psdn = slapi_be_getsuffix(be, 0);
		pdn = slapi_sdn_get_dn(psdn);
		scope = LDAP_SCOPE_SUBTREE;
	}

	*e = NULL;

	pb = slapi_pblock_new();
	slapi_search_internal_set_pb (pb,
		pdn, scope,
		"(objectClass=krbPwdPolicy)",
		attrs, 0,
		NULL, /* Controls */
		NULL, /* UniqueID */
		ipapwd_plugin_id,
		0); /* Flags */ 

	/* do search the tree */
	ret = slapi_search_internal_pb(pb);
	slapi_pblock_get(pb, SLAPI_PLUGIN_INTOP_RESULT, &res);
	if (ret == -1 || res != LDAP_SUCCESS) {
		slapi_log_error(SLAPI_LOG_TRACE, "ipa_pwd_extop",
				"ipapwd_getPolicy: Couldn't find policy, err (%d)\n",
				res?res:ret);
		slapi_free_search_results_internal(pb);
		slapi_sdn_free(&sdn);
		return -1;
	}

	/* get entries */
	slapi_pblock_get(pb, SLAPI_PLUGIN_INTOP_SEARCH_ENTRIES, &es);
	if (!es) {
		slapi_log_error(SLAPI_LOG_TRACE, "ipa_pwd_extop",
				"ipapwd_getPolicy: No entries ?!");
		slapi_free_search_results_internal(pb);
		slapi_sdn_free(&sdn);
		return -1;
	}

	/* count entries */
	for (i = 0; es[i]; i++) /* count */ ;

	/* if there is only one, return that */
	if (i == 1) {
		*e = slapi_entry_dup(es[0]);

		slapi_free_search_results_internal(pb);
		slapi_sdn_free(&sdn);
		return 0;
	}

	/* count number of RDNs in DN */
	edn = ldap_explode_dn(dn, 0);
	if (!edn) {
		slapi_log_error(SLAPI_LOG_TRACE, "ipa_pwd_extop",
				"ipapwd_getPolicy: ldap_explode_dn(dn) failed ?!");
		slapi_free_search_results_internal(pb);
		slapi_sdn_free(&sdn);
		return -1;
	}
	for (rdnc = 0; edn[rdnc]; rdnc++) /* count */ ;
	ldap_value_free(edn);

	pe = NULL;
	dist = -1;

	/* find closest entry */
	for (i = 0; es[i]; i++) {
		const Slapi_DN *esdn;

		esdn = slapi_entry_get_sdn_const(es[i]);
		if (0 == slapi_sdn_compare(esdn, sdn)) {
			pe = es[i];
			dist = 0;
			break;
		}
		if (slapi_sdn_issuffix(sdn, esdn)) {
			const char *dn1;
			char **e1;
			int c1;

			dn1 = slapi_sdn_get_dn(esdn);
			if (!dn1) continue;
			e1 = ldap_explode_dn(dn1, 0);
			if (!e1) continue;
			for (c1 = 0; e1[c1]; c1++) /* count */ ;
			ldap_value_free(e1);
			if ((dist == -1) ||
			    ((rdnc - c1) < dist)) {
				dist = rdnc - c1;
				pe = es[i];
			}
		}
		if (dist == 0) break; /* found closest */
	}

	if (pe == NULL) {
		slapi_free_search_results_internal(pb);
		slapi_sdn_free(&sdn);
		return -1;
	}

	*e = slapi_entry_dup(pe);

	slapi_free_search_results_internal(pb);
	slapi_sdn_free(&sdn);
	return 0;
}

#define GENERALIZED_TIME_LENGTH 15

static int ipapwd_sv_pw_cmp(const void *pv1, const void *pv2)
{
	const char *pw1 = slapi_value_get_string(*((Slapi_Value **)pv1));
	const char *pw2 = slapi_value_get_string(*((Slapi_Value **)pv2));

	return strncmp(pw1, pw2, GENERALIZED_TIME_LENGTH);
}

static Slapi_Value **ipapwd_setPasswordHistory(Slapi_Mods *smods, struct ipapwd_data *data)
{
	Slapi_Value **pH = NULL;
	Slapi_Attr *passwordHistory = NULL;
	char timestr[GENERALIZED_TIME_LENGTH+1];
	char *histr, *old_pw;
	struct tm utctime;
	int ret, pc;

	old_pw = slapi_entry_attr_get_charptr(data->target, "userPassword");
	if (!old_pw) {
		/* no old password to store, just return */
		return NULL;
	}

	if (!gmtime_r(&(data->timeNow), &utctime)) {
		slapi_log_error(SLAPI_LOG_FATAL, "ipa_pwd_extop", "failed to retrieve current date (buggy gmtime_r ?)\n");
		return NULL;
	}
	strftime(timestr, GENERALIZED_TIME_LENGTH+1, "%Y%m%d%H%M%SZ", &utctime);

	histr = slapi_ch_smprintf("%s%s", timestr, old_pw);
	if (!histr) {
		slapi_log_error(SLAPI_LOG_PLUGIN, "ipa_pwd_extop",
				"ipapwd_checkPassword: Out of Memory\n");
		return NULL;
	}

	/* retrieve current history */
	ret = slapi_entry_attr_find(data->target, "passwordHistory", &passwordHistory);
	if (ret == 0) {
		int ret, hint, count, i;
		Slapi_Value *pw;

		hint = 0;
		count = 0;
		ret = slapi_attr_get_numvalues(passwordHistory, &count);
		/* if we have one */
		if (count > 0) {
			pH = calloc(count + 2, sizeof(Slapi_Value *));
			if (!pH) {
				slapi_log_error(SLAPI_LOG_PLUGIN, "ipa_pwd_extop",
						"ipapwd_checkPassword: Out of Memory\n");
				free(histr);
				return NULL;
			}

			i = 0;
			hint = slapi_attr_first_value(passwordHistory, &pw);
			while (hint != -1) {
				pH[i] = slapi_value_dup(pw);
				i++;
				hint = slapi_attr_next_value(passwordHistory, hint, &pw);
			}

			qsort(pH, i, sizeof(Slapi_Value *), ipapwd_sv_pw_cmp);

			if (count > data->pwHistoryLen) {
				count = data->pwHistoryLen;
			}

			if (count == data->pwHistoryLen) {
				/* replace oldest */
				slapi_value_free(&pH[0]);
				i = 0;
			}

			pc = i;
		}

	}

	if (pH == NULL) {
		pH = calloc(2, sizeof(Slapi_Value *));
		if (!pH) {
			slapi_log_error(SLAPI_LOG_PLUGIN, "ipa_pwd_extop",
					"ipapwd_checkPassword: Out of Memory\n");
			free(histr);
			return NULL;
		}
		pc = 0;
	}

	/* add new history value */
	pH[pc] = slapi_value_new_string(histr);
	
	free(histr);

	return pH;
}

static Slapi_Value *ipapwd_strip_pw_date(Slapi_Value *pw)
{
	char *pwstr;

	pwstr = slapi_value_get_string(pw);
	if (strlen(pwstr) <= GENERALIZED_TIME_LENGTH) {
		/* not good, must be garbage, we never set histories without time */
		return NULL;
	}

	return slapi_value_new_string(&pwstr[GENERALIZED_TIME_LENGTH]);
}

#define IPAPWD_POLICY_MASK 0x0FF
#define IPAPWD_POLICY_ERROR 0x100
#define IPAPWD_POLICY_OK 0

/* 90 days default pwd max lifetime */
#define IPAPWD_DEFAULT_PWDLIFE (90 * 24 *3600)
#define IPAPWD_DEFAULT_MINLEN 0

/* check password strenght and history */
static int ipapwd_CheckPolicy(struct ipapwd_data *data)
{
	const char *krbPrincipalExpiration;
	const char *krbLastPwdChange;
	int krbMaxPwdLife = IPAPWD_DEFAULT_PWDLIFE;
	int krbPwdMinLength = IPAPWD_DEFAULT_MINLEN;
	int krbPwdMinDiffChars = 0;
	int krbMinPwdLife = 0;
	int pwdCharLen = 0;
	Slapi_Entry *policy = NULL;
	Slapi_Attr *passwordHistory = NULL;
	struct tm tm;
	int tmp, ret;

	/* check account is not expired */
	krbPrincipalExpiration = slapi_entry_attr_get_charptr(data->target, "krbPrincipalExpiration");
	if (krbPrincipalExpiration) {
		/* if expiration date set check it */
		memset(&tm, 0, sizeof(struct tm));
		ret = sscanf(krbPrincipalExpiration,
			     "%04u%02u%02u%02u%02u%02u",
			     &tm.tm_year, &tm.tm_mon, &tm.tm_mday, 
			     &tm.tm_hour, &tm.tm_min, &tm.tm_sec);

		if (ret == 6) {
			tm.tm_year -= 1900;
			tm.tm_mon -= 1;

			if (data->timeNow > timegm(&tm)) {
				slapi_log_error(SLAPI_LOG_TRACE, "ipa_pwd_extop", "Account Expired");
				return IPAPWD_POLICY_ERROR | LDAP_PWPOLICY_PWDMODNOTALLOWED;
			}
		}
		/* FIXME: else error out ? */
	}

	if (data->changetype != IPA_CHANGETYPE_NORMAL) {
		/* We must skip policy checks (Admin change) but
		 * force a password change on the next login.
		 * But not if Directory Manager */
		if (data->changetype == IPA_CHANGETYPE_ADMIN) {
			data->expireTime = data->timeNow;
		}

		/* skip policy checks */
		goto no_policy;
	} 

	krbLastPwdChange = slapi_entry_attr_get_charptr(data->target, "krbLastPwdChange");
	/* if no previous change, it means this is probably a new account
	 * or imported, log and just ignore */
	if (krbLastPwdChange) {

		memset(&tm, 0, sizeof(struct tm));
		ret = sscanf(krbLastPwdChange,
			     "%04u%02u%02u%02u%02u%02u",
			     &tm.tm_year, &tm.tm_mon, &tm.tm_mday, 
			     &tm.tm_hour, &tm.tm_min, &tm.tm_sec);

		if (ret == 6) {
			tm.tm_year -= 1900;
			tm.tm_mon -= 1;
			data->lastPwChange = timegm(&tm);
		}
		/* FIXME: *else* report an error ? */
	} else {
		slapi_log_error(SLAPI_LOG_TRACE, "ipa_pwd_extop", "Warning: Last Password Change Time is not available");
	}

	/* find the entry with the password policy */
	ret = ipapwd_getPolicy(data->dn, data->target, &policy);
	if (ret) {
		slapi_log_error(SLAPI_LOG_TRACE, "ipa_pwd_extop", "No password policy");
		goto no_policy;
	}

	/* Check min age */
	krbMinPwdLife = slapi_entry_attr_get_int(policy, "krbMinPwdLife");
	/* if no default then treat it as no limit */
	if (krbMinPwdLife != 0) {

		if (data->timeNow < data->lastPwChange + krbMinPwdLife) {
			slapi_log_error(SLAPI_LOG_TRACE, "ipa_pwd_extop",
				"ipapwd_checkPassword: Too soon to change password\n");
			slapi_entry_free(policy); 
			return IPAPWD_POLICY_ERROR | LDAP_PWPOLICY_PWDTOOYOUNG;
		}
	}

	/* Retrieve min length */
	tmp = slapi_entry_attr_get_int(policy, "krbPwdMinLength");
	if (tmp != 0) {
		krbPwdMinLength = tmp;
	}

	/* check complexity */
	/* FIXME: this code is partially based on Directory Server code,
	 *        the plan is to merge this code later making it available
	 *        trough a pulic DS API for slapi plugins */
	krbPwdMinDiffChars = slapi_entry_attr_get_int(policy, "krbPwdMinDiffChars");
	if (krbPwdMinDiffChars != 0) {
		int num_digits = 0;
		int num_alphas = 0;
		int num_uppers = 0;
		int num_lowers = 0;
		int num_specials = 0;
		int num_8bit = 0;
		int num_repeated = 0;
		int max_repeated = 0;
		int num_categories = 0;
		char *p, *pwd;

		pwd = strdup(data->password);

		/* check character types */
		p = pwd;
		while ( p && *p )
		{
			if ( ldap_utf8isdigit( p ) ) {
				num_digits++;
			} else if ( ldap_utf8isalpha( p ) ) {
				num_alphas++;
				if ( slapi_utf8isLower( (unsigned char *)p ) ) {
					num_lowers++;
				} else {
					num_uppers++;
				}
			} else {
				/* check if this is an 8-bit char */
				if ( *p & 128 ) {
					num_8bit++;
				} else {
					num_specials++;
				}
			}

			/* check for repeating characters. If this is the
			   first char of the password, no need to check */
			if ( pwd != p ) {
				int len = ldap_utf8len( p );
				char *prev_p = ldap_utf8prev( p );

				if ( len == ldap_utf8len( prev_p ) )
				{
					if ( memcmp( p, prev_p, len ) == 0 )
                                	{
						num_repeated++;
						if ( max_repeated < num_repeated ) {
							max_repeated = num_repeated;
						}
					} else {
						num_repeated = 0;
					}
				} else {
					num_repeated = 0;
				}
			}

			p = ldap_utf8next( p );
		}

		free(pwd);
		p = pwd = NULL;

		/* tally up the number of character categories */
		if ( num_digits > 0 )
			++num_categories;
		if ( num_uppers > 0 )
			++num_categories;
		if ( num_lowers > 0 )
			++num_categories;
		if ( num_specials > 0 )
			++num_categories;
		if ( num_8bit > 0 )
			++num_categories;

		/* FIXME: the kerberos plicy schema does not define separated threshold values,
		 *        so just treat anything as a category, we will fix this when we merge
		 *        with DS policies */

		if (max_repeated > 1)
			--num_categories;

		if (num_categories < krbPwdMinDiffChars) {
			slapi_log_error(SLAPI_LOG_TRACE, "ipa_pwd_extop",
				"ipapwd_checkPassword: Password not complex enough\n");
			slapi_entry_free(policy); 
			return IPAPWD_POLICY_ERROR | LDAP_PWPOLICY_INVALIDPWDSYNTAX;
		}
	}

	/* Check password history */
	ret = slapi_entry_attr_find(data->target, "passwordHistory", &passwordHistory);
	if (ret == 0) {
		int ret, hint, count, i;
		Slapi_Value **pH;
		Slapi_Value *pw;

		hint = 0;
		count = 0;
		i = 0;
		ret = slapi_attr_get_numvalues(passwordHistory, &count);
		/* check history only if we have one */
		if (count > 0) {
			pH = calloc(count + 1, sizeof(Slapi_Value *));
			if (!pH) {
				slapi_log_error(SLAPI_LOG_PLUGIN, "ipa_pwd_extop",
						"ipapwd_checkPassword: Out of Memory\n");
				slapi_entry_free(policy); 
				return LDAP_OPERATIONS_ERROR;
			}

			hint = slapi_attr_first_value(passwordHistory, &pw);
			while (hint != -1) {
				pH[i] = ipapwd_strip_pw_date(pw);
				if (pH[i]) i++;
				hint = slapi_attr_next_value(passwordHistory, hint, &pw);
			}

			pw = slapi_value_new_string(data->password);
			if (!pw) {
				slapi_log_error(SLAPI_LOG_PLUGIN, "ipa_pwd_extop",
						"ipapwd_checkPassword: Out of Memory\n");
				slapi_entry_free(policy);
				free(pH);
				return LDAP_OPERATIONS_ERROR;
			}

			ret = slapi_pw_find_sv(pH, pw);

			slapi_value_free(&pw);

			for (i = 0; pH[i]; i++) {
				slapi_value_free(&pH[i]);
			}
			free(pH);

			if (ret == 0) {
				slapi_log_error(SLAPI_LOG_TRACE, "ipa_pwd_extop",
					"ipapwd_checkPassword: Password in history\n");
				slapi_entry_free(policy); 
				return IPAPWD_POLICY_ERROR | LDAP_PWPOLICY_PWDINHISTORY;
			}
		}
	}

	/* Calculate max age */
	tmp = slapi_entry_attr_get_int(policy, "krbMaxPwdLife");
	if (tmp != 0) {
		krbMaxPwdLife = tmp;
	}

	/* Retrieve History Len */
	data->pwHistoryLen = slapi_entry_attr_get_int(policy, "krbPwdHistoryLength");

	slapi_entry_free(policy); 

no_policy:

	/* check min lenght */
	pwdCharLen = ldap_utf8characters(data->password);

	if (pwdCharLen < krbPwdMinLength) {
		slapi_log_error(SLAPI_LOG_TRACE, "ipa_pwd_extop",
			"ipapwd_checkPassword: Password too short\n");
		return IPAPWD_POLICY_ERROR | LDAP_PWPOLICY_PWDTOOSHORT;
	}

	if (data->expireTime == 0) {
		data->expireTime = data->timeNow + krbMaxPwdLife;
	}

	return IPAPWD_POLICY_OK;
}


/* Searches the dn in directory, 
 *  If found	 : fills in slapi_entry structure and returns 0
 *  If NOT found : returns the search result as LDAP_NO_SUCH_OBJECT
 */
static int ipapwd_getEntry(const char *dn, Slapi_Entry **e2, char **attrlist)
{
	Slapi_DN *sdn;
	int search_result = 0;

	slapi_log_error(SLAPI_LOG_TRACE, "ipa_pwd_extop", "=> ipapwd_getEntry\n");

	sdn = slapi_sdn_new_dn_byref(dn);
	if ((search_result = slapi_search_internal_get_entry( sdn, attrlist, e2,
 					ipapwd_plugin_id)) != LDAP_SUCCESS ){
		slapi_log_error(SLAPI_LOG_TRACE, "ipa_pwd_extop",
				"ipapwd_getEntry: No such entry-(%s), err (%d)\n",
				dn, search_result);
	}

	slapi_sdn_free( &sdn );
	slapi_log_error(SLAPI_LOG_TRACE, "ipa_pwd_extop",
			"<= ipapwd_getEntry: %d\n", search_result);
	return search_result;
}


/* Construct Mods pblock and perform the modify operation 
 * Sets result of operation in SLAPI_PLUGIN_INTOP_RESULT 
 */
static int ipapwd_apply_mods(const char *dn, Slapi_Mods *mods) 
{
	Slapi_PBlock *pb;
	int ret;

	slapi_log_error(SLAPI_LOG_TRACE, "ipa_pwd_extop", "=> ipapwd_apply_mods\n");

	if (!mods || (slapi_mods_get_num_mods(mods) == 0)) {
		return -1;
	} 

	pb = slapi_pblock_new();
	slapi_modify_internal_set_pb (pb, dn, 
		slapi_mods_get_ldapmods_byref(mods),
		NULL, /* Controls */
		NULL, /* UniqueID */
		ipapwd_plugin_id, /* PluginID */
		0); /* Flags */ 

	ret = slapi_modify_internal_pb (pb);
	if (ret) {
		slapi_log_error(SLAPI_LOG_TRACE, "ipa_pwd_extop",
			"WARNING: modify error %d on entry '%s'\n",
			ret, dn);
	} else {

		slapi_pblock_get(pb, SLAPI_PLUGIN_INTOP_RESULT, &ret);

		if (ret != LDAP_SUCCESS){
			slapi_log_error(SLAPI_LOG_TRACE, "ipa_pwd_extop",
				"WARNING: modify error %d on entry '%s'\n",
				ret, dn);
		} else {
			slapi_log_error(SLAPI_LOG_TRACE, "ipa_pwd_extop",
				"<= ipapwd_apply_mods: Successful\n");
		}
	}

	slapi_pblock_destroy(pb);

	return ret;
}

/* ascii hex output of bytes in "in"
 * out len is 32 (preallocated)
 * in len is 16 */
static const char hexchars[] = "0123456789ABCDEF";
static void hexbuf(char *out, const uint8_t *in)
{
	int i;

	for (i = 0; i < 16; i++) {
		out[i*2] = hexchars[in[i] >> 4];
		out[i*2+1] = hexchars[in[i] & 0x0f];
	}
}

/* Modify the Password attributes of the entry */
static int ipapwd_SetPassword(struct ipapwd_data *data)
{
	int ret = 0, i = 0;
	Slapi_Mods *smods;
	Slapi_Value **svals;
	Slapi_Value **pwvals;
	struct tm utctime;
	char timestr[GENERALIZED_TIME_LENGTH+1];
	krb5_context krbctx;
	krb5_error_code krberr;
	char lm[33], nt[33];
	struct ntlm_keys ntlm;
	int ntlm_flags = 0;
	Slapi_Value *sambaSamAccount;
	char *userpwd;
	
	krberr = krb5_init_context(&krbctx);
	if (krberr) {
		slapi_log_error(SLAPI_LOG_FATAL, "ipa_pwd_extop", "krb5_init_context failed\n");
		return LDAP_OPERATIONS_ERROR;
	}

	slapi_log_error(SLAPI_LOG_TRACE, "ipa_pwd_extop", "=> ipapwd_SetPassword\n");

	smods = slapi_mods_new();

	/* generate kerberos keys to be put into krbPrincipalKey */
	svals = encrypt_encode_key(krbctx, data);
	if (!svals) {
		slapi_log_error(SLAPI_LOG_FATAL, "ipa_pwd_extop", "key encryption/encoding failed\n");
		krb5_free_context(krbctx);
		return LDAP_OPERATIONS_ERROR;
	}
	/* done with it */
	krb5_free_context(krbctx);

	slapi_mods_add_mod_values(smods, LDAP_MOD_REPLACE, "krbPrincipalKey", svals);

	/* change Last Password Change field with the current date */
	if (!gmtime_r(&(data->timeNow), &utctime)) {
		slapi_log_error(SLAPI_LOG_FATAL, "ipa_pwd_extop", "failed to retrieve current date (buggy gmtime_r ?)\n");
		free(svals);
		return LDAP_OPERATIONS_ERROR;
	}
	strftime(timestr, GENERALIZED_TIME_LENGTH+1, "%Y%m%d%H%M%SZ", &utctime);
	slapi_mods_add_string(smods, LDAP_MOD_REPLACE, "krbLastPwdChange", timestr);

	/* set Password Expiration date */
	if (!gmtime_r(&(data->expireTime), &utctime)) {
		slapi_log_error(SLAPI_LOG_FATAL, "ipa_pwd_extop", "failed to convert expiration date\n");
		free(svals);
		return LDAP_OPERATIONS_ERROR;
	}
	strftime(timestr, GENERALIZED_TIME_LENGTH+1, "%Y%m%d%H%M%SZ", &utctime);
	slapi_mods_add_string(smods, LDAP_MOD_REPLACE, "krbPasswordExpiration", timestr);

	sambaSamAccount = slapi_value_new_string("sambaSamAccount");
	if (slapi_entry_attr_has_syntax_value(data->target, "objectClass", sambaSamAccount)) {
		/* TODO: retrieve if we want to store the LM hash or not */
		ntlm_flags = KTF_LM_HASH | KTF_NT_HASH;
	}
	slapi_value_free(&sambaSamAccount);

	if (ntlm_flags) {
		char *password = strdup(data->password);
		if (encode_ntlm_keys(password, ntlm_flags, &ntlm) != 0) {
			free(svals);
			free(password);
			return LDAP_OPERATIONS_ERROR;
		}
		if (ntlm_flags & KTF_LM_HASH) {
			hexbuf(lm, ntlm.lm);
			lm[32] = '\0';
			slapi_mods_add_string(smods, LDAP_MOD_REPLACE, "sambaLMPassword", lm);
		}
		if (ntlm_flags & KTF_NT_HASH) {
			hexbuf(nt, ntlm.nt);
			nt[32] = '\0';
			slapi_mods_add_string(smods, LDAP_MOD_REPLACE, "sambaNTPassword", nt);
		}
		free(password);
	}

	/* use the default configured encoding */
	userpwd = slapi_encode(data->password, NULL);
	if (!userpwd) {
		slapi_log_error(SLAPI_LOG_FATAL, "ipa_pwd_extop", "failed to make userPassword hash\n");
		free(svals);
		return LDAP_OPERATIONS_ERROR;
	}

	slapi_mods_add_string(smods, LDAP_MOD_REPLACE, "userPassword", userpwd);

	/* set password history */
	pwvals = ipapwd_setPasswordHistory(smods, data);
	if (pwvals) {
		slapi_mods_add_mod_values(smods, LDAP_MOD_REPLACE, "passwordHistory", pwvals);
	}

	/* FIXME:
	 * instead of replace we should use a delete/add so that we are
	 * completely sure nobody else modified the entry meanwhile and
	 * fail if that's the case */

	/* commit changes */
	ret = ipapwd_apply_mods(data->dn, smods);
 
	slapi_mods_free(&smods);

	slapi_log_error(SLAPI_LOG_TRACE, "ipa_pwd_extop", "<= ipapwd_SetPassword: %d\n", ret);

	for (i = 0; svals[i]; i++) { 
		slapi_value_free(&svals[i]);
	}
	free(svals);
	for (i = 0; pwvals[i]; i++) { 
		slapi_value_free(&pwvals[i]);
	}
	free(pwvals);
	return ret;
}

#if 0 /* Not used right now */

/* Generate a new, basic random password */
static int ipapwd_generate_basic_passwd( int passlen, char **genpasswd )
{
	unsigned char *data = NULL;
	char *enc = NULL;
	int datalen = LDAP_EXTOP_PASSMOD_RANDOM_BYTES;
	int enclen = LDAP_EXTOP_PASSMOD_GEN_PASSWD_LEN + 1;

	if ( genpasswd == NULL ) {
		return LDAP_OPERATIONS_ERROR;
	}

	if ( passlen > 0 ) {
		datalen = passlen * 3 / 4 + 1;
		enclen = datalen * 4; /* allocate the large enough space */
	}

	data = (unsigned char *)slapi_ch_calloc( datalen, 1 );
	enc = (char *)slapi_ch_calloc( enclen, 1 );

	/* get random bytes from NSS */
	PK11_GenerateRandom( data, datalen );

	/* b64 encode the random bytes to get a password made up
	 * of printable characters. ldif_base64_encode() will
	 * zero-terminate the string */
	(void)ldif_base64_encode( data, enc, passlen, -1 );

	/* This will get freed by the caller */
	*genpasswd = slapi_ch_malloc( 1 + passlen );

	/* trim the password to the proper length */
	PL_strncpyz( *genpasswd, enc, passlen + 1 );

	slapi_ch_free( (void **)&data );
	slapi_ch_free_string( &enc );

	return LDAP_SUCCESS;
}
#endif

/* Password Modify Extended operation plugin function */
static int ipapwd_extop(Slapi_PBlock *pb)
{
	char		*oid = NULL;
	char 		*bindDN = NULL;
	char		*authmethod = NULL;
	char		*dn = NULL;
	char		*oldPasswd = NULL;
	char		*newPasswd = NULL;
	char		*errMesg = NULL;
	int             ret=0, rc=0, sasl_ssf=0, is_ssl=0, is_root=0;
	ber_tag_t	tag=0;
	ber_len_t	len=-1;
	struct berval	*extop_value = NULL;
	BerElement	*ber = NULL;
	Slapi_Entry *targetEntry=NULL;
	char *attrlist[] = {"*", "passwordHistory", NULL };
	struct ipapwd_data pwdata;

	slapi_log_error(SLAPI_LOG_TRACE, "ipa_pwd_extop", "=> ipapwd_extop\n");

	/* make sure we have the master key */
	if (ipa_kmkey == NULL) {
		ret = ipapwd_getMasterKey(ipa_realm_dn);
		if (ret != LDAP_SUCCESS) {
			errMesg = "Fatal Internal Error Retrieving Master Key";
			rc = LDAP_OPERATIONS_ERROR;
			slapi_log_error( SLAPI_LOG_PLUGIN, "ipa_pwd_extop", errMesg );
			goto free_and_return;
		}
	}
			
	/* Before going any further, we'll make sure that the right extended operation plugin
	 * has been called: i.e., the OID shipped whithin the extended operation request must 
	 * match this very plugin's OID: EXOP_PASSWD_OID. */
	if ( slapi_pblock_get( pb, SLAPI_EXT_OP_REQ_OID, &oid ) != 0 ) {
		errMesg = "Could not get OID value from request.\n";
		rc = LDAP_OPERATIONS_ERROR;
		slapi_log_error( SLAPI_LOG_PLUGIN, "ipa_pwd_extop", 
				 errMesg );
		goto free_and_return;
	} else {
	        slapi_log_error( SLAPI_LOG_PLUGIN, "ipa_pwd_extop", 
				 "Received extended operation request with OID %s\n", oid );
	}
	
	if ( strcasecmp( oid, EXOP_PASSWD_OID ) != 0) {
	        errMesg = "Request OID does not match Passwd OID.\n";
		rc = LDAP_OPERATIONS_ERROR;
		goto free_and_return;
	} else {
	        slapi_log_error( SLAPI_LOG_PLUGIN, "ipa_pwd_extop", 
				 "Password Modify extended operation request confirmed.\n" );
	}
	
	/* Now , at least we know that the request was indeed a Password Modify one. */

#ifdef LDAP_EXTOP_PASSMOD_CONN_SECURE
	/* Allow password modify only for SSL/TLS established connections and
	 * connections using SASL privacy layers */
	if ( slapi_pblock_get(pb, SLAPI_CONN_SASL_SSF, &sasl_ssf) != 0) {
		errMesg = "Could not get SASL SSF from connection\n";
		rc = LDAP_OPERATIONS_ERROR;
		slapi_log_error( SLAPI_LOG_PLUGIN, "ipa_pwd_extop",
				 errMesg );
		goto free_and_return;
	}

	if (slapi_pblock_get(pb, SLAPI_CONN_IS_SSL_SESSION, &is_ssl) != 0) {
		errMesg = "Could not get IS SSL from connection\n";
		rc = LDAP_OPERATIONS_ERROR;
		slapi_log_error( SLAPI_LOG_PLUGIN, "ipa_pwd_extop",
				 errMesg );
		goto free_and_return;
	}
		
	if ( (is_ssl == 0) && (sasl_ssf <= 1) ) {
		errMesg = "Operation requires a secure connection.\n";
		rc = LDAP_CONFIDENTIALITY_REQUIRED;
		goto free_and_return;
	}
#endif

	/* Get the ber value of the extended operation */
	slapi_pblock_get(pb, SLAPI_EXT_OP_REQ_VALUE, &extop_value);
	
	if ((ber = ber_init(extop_value)) == NULL)
	{
		errMesg = "PasswdModify Request decode failed.\n";
		rc = LDAP_PROTOCOL_ERROR;
		goto free_and_return;
	}

	/* Format of request to parse
	 *
	 * PasswdModifyRequestValue ::= SEQUENCE {
	 * userIdentity    [0]  OCTET STRING OPTIONAL
	 * oldPasswd       [1]  OCTET STRING OPTIONAL
	 * newPasswd       [2]  OCTET STRING OPTIONAL }
	 *
	 * The request value field is optional. If it is
	 * provided, at least one field must be filled in.
	 */

	/* ber parse code */
	if ( ber_scanf( ber, "{") == LBER_ERROR )
	{
		/* The request field wasn't provided.  We'll
		 * now try to determine the userid and verify
		 * knowledge of the old password via other
		 * means.
		 */
		goto parse_req_done;
	} else {
		tag = ber_peek_tag( ber, &len);
	}

	/* identify userID field by tags */
	if (tag == LDAP_EXTOP_PASSMOD_TAG_USERID )
	{
		if (ber_scanf(ber, "a", &dn) == LBER_ERROR) {
			slapi_ch_free_string(&dn);
			slapi_log_error(SLAPI_LOG_FATAL, "ipa_pwd_extop", "ber_scanf failed :{\n");
			errMesg = "ber_scanf failed at userID parse.\n";
			rc = LDAP_PROTOCOL_ERROR;
			goto free_and_return;
		}
		
		tag = ber_peek_tag(ber, &len);
	} 
	
	/* identify oldPasswd field by tags */
	if (tag == LDAP_EXTOP_PASSMOD_TAG_OLDPWD )
	{
		if (ber_scanf(ber, "a", &oldPasswd) == LBER_ERROR) {
			slapi_ch_free_string(&oldPasswd);
			slapi_log_error(SLAPI_LOG_FATAL, "ipa_pwd_extop", "ber_scanf failed :{\n");
			errMesg = "ber_scanf failed at oldPasswd parse.\n";
			rc = LDAP_PROTOCOL_ERROR;
			goto free_and_return;
		}
		tag = ber_peek_tag(ber, &len);
	}
	
	/* identify newPasswd field by tags */
	if (tag == LDAP_EXTOP_PASSMOD_TAG_NEWPWD )
	{
		if (ber_scanf(ber, "a", &newPasswd) == LBER_ERROR) {
			slapi_ch_free_string(&newPasswd);
			slapi_log_error(SLAPI_LOG_FATAL, "ipa_pwd_extop", "ber_scanf failed :{\n");
			errMesg = "ber_scanf failed at newPasswd parse.\n";
			rc = LDAP_PROTOCOL_ERROR;
			goto free_and_return;
		}
	}

parse_req_done:	
	/* Uncomment for debugging, otherwise we don't want to leak the password values into the log... */
	/* LDAPDebug( LDAP_DEBUG_ARGS, "passwd: dn (%s), oldPasswd (%s) ,newPasswd (%s)\n",
					 dn, oldPasswd, newPasswd); */

	 
	 /* Get Bind DN */
	 slapi_pblock_get(pb, SLAPI_CONN_DN, &bindDN);

	 /* If the connection is bound anonymously, we must refuse to process this operation. */
	if (bindDN == NULL || *bindDN == '\0') {
	 	/* Refuse the operation because they're bound anonymously */
		errMesg = "Anonymous Binds are not allowed.\n";
		rc = LDAP_INSUFFICIENT_ACCESS;
		goto free_and_return;
	}

	/* A new password was not supplied in the request, and we do not support
	 * password generation yet.
	 */
	if (newPasswd == NULL || *newPasswd == '\0') {
		errMesg = "Password generation not implemented.\n";
		rc = LDAP_UNWILLING_TO_PERFORM;
		goto free_and_return;
	}
	 
	if (oldPasswd == NULL || *oldPasswd == '\0') {
		/* If user is authenticated, they already gave their password during
		the bind operation (or used sasl or client cert auth or OS creds) */
		slapi_pblock_get(pb, SLAPI_CONN_AUTHMETHOD, &authmethod);
		if (!authmethod || !strcmp(authmethod, SLAPD_AUTH_NONE)) {
			errMesg = "User must be authenticated to the directory server.\n";
			rc = LDAP_INSUFFICIENT_ACCESS;
			goto free_and_return;
		}
	}
	 
	 /* Determine the target DN for this operation */
	 /* Did they give us a DN ? */
	if (dn == NULL || *dn == '\0') {
	 	/* Get the DN from the bind identity on this connection */
		dn = slapi_ch_strdup(bindDN);
		slapi_log_error(SLAPI_LOG_TRACE, "ipa_pwd_extop",
			"Missing userIdentity in request, using the bind DN instead.\n");
	 }
	 
	 slapi_pblock_set( pb, SLAPI_ORIGINAL_TARGET, dn ); 

	 /* Now we have the DN, look for the entry */
	 ret = ipapwd_getEntry(dn, &targetEntry, attrlist);
	 /* If we can't find the entry, then that's an error */
	 if (ret) {
	 	/* Couldn't find the entry, fail */
		errMesg = "No such Entry exists.\n" ;
		rc = LDAP_NO_SUCH_OBJECT ;
		goto free_and_return;
	 }
	 
	 /* First thing to do is to ask access control if the bound identity has
	    rights to modify the userpassword attribute on this entry. If not, then
		we fail immediately with insufficient access. This means that we don't
		leak any useful information to the client such as current password
		wrong, etc.
	  */

	is_root = slapi_dn_isroot(bindDN);
	slapi_pblock_set(pb, SLAPI_REQUESTOR_ISROOT, &is_root);

	/* In order to perform the access control check , we need to select a backend (even though
	 * we don't actually need it otherwise).
	 */
	{
		Slapi_Backend *be = NULL;

		be = slapi_be_select(slapi_entry_get_sdn(targetEntry));
		if (NULL == be) {
			errMesg = "Failed to find backend for target entry";
			rc = LDAP_OPERATIONS_ERROR;
			goto free_and_return;
		}
		slapi_pblock_set(pb, SLAPI_BACKEND, be);
	}

	ret = slapi_access_allowed ( pb, targetEntry, SLAPI_USERPWD_ATTR, NULL, SLAPI_ACL_WRITE );
	if ( ret != LDAP_SUCCESS ) {
		errMesg = "Insufficient access rights\n";
		rc = LDAP_INSUFFICIENT_ACCESS;
		goto free_and_return;	
	}
	 	 	 
	/* Now we have the entry which we want to modify
 	 * They gave us a password (old), check it against the target entry
	 * Is the old password valid ?
	 */
	if (oldPasswd && *oldPasswd) {
		/* If user is authenticated, they already gave their password during
		the bind operation (or used sasl or client cert auth or OS creds) */
		slapi_log_error(SLAPI_LOG_TRACE, "ipa_pwd_extop", "oldPasswd provided, but we will ignore it");
	}

	memset(&pwdata, 0, sizeof(pwdata));
	pwdata.target = targetEntry;
	pwdata.dn = dn;
	pwdata.password = newPasswd;
	pwdata.timeNow = time(NULL);
	pwdata.changetype = IPA_CHANGETYPE_NORMAL;

	/* determine type of password change */
	if (strcasecmp(dn, bindDN) != 0) {
		char **bindexp;

		pwdata.changetype = IPA_CHANGETYPE_ADMIN;
	
		bindexp = ldap_explode_dn(bindDN, 0);
		if (bindexp) {
			/* special case kpasswd and Directory Manager */
			if ((strncasecmp(bindexp[0], "krbprincipalname=kadmin/changepw@", 33) == 0) &&
			    (strcasecmp(&(bindexp[0][33]), ipa_realm) == 0)) {
				pwdata.changetype = IPA_CHANGETYPE_NORMAL;
			}
			if ((strcasecmp(bindexp[0], "cn=Directory Manager") == 0) &&
			    bindexp[1] == NULL) {
				pwdata.changetype = IPA_CHANGETYPE_DSMGR;
			}
			ldap_value_free(bindexp);
		}
	}

	/* check the policy */
	ret = ipapwd_CheckPolicy(&pwdata);
	if (ret) {
		errMesg = "Password Fails to meet minimum strength criteria";
		if (ret & IPAPWD_POLICY_ERROR) {
			slapi_pwpolicy_make_response_control(pb, -1, -1, ret & IPAPWD_POLICY_MASK);
			rc = LDAP_CONSTRAINT_VIOLATION;
		} else {
			errMesg = "Internal error";
			rc = ret;
		}
		goto free_and_return;
	}

	/* Now we're ready to set the kerberos key material */
	ret = ipapwd_SetPassword(&pwdata);
	if (ret != LDAP_SUCCESS) {
		/* Failed to modify the password, e.g. because insufficient access allowed */
		errMesg = "Failed to update password";
		if (ret > 0) {
			rc = ret;
		} else {
			rc = LDAP_OPERATIONS_ERROR;
		}
		goto free_and_return;
	}

	slapi_log_error(SLAPI_LOG_TRACE, "ipa_pwd_extop", "<= ipapwd_extop: %d\n", rc);
	
	/* Free anything that we allocated above */
free_and_return:
	slapi_ch_free_string(&oldPasswd);
	slapi_ch_free_string(&newPasswd);
	/* Either this is the same pointer that we allocated and set above,
	 * or whoever used it should have freed it and allocated a new
	 * value that we need to free here */
	slapi_pblock_get(pb, SLAPI_ORIGINAL_TARGET, &dn);
	slapi_ch_free_string(&dn);
	slapi_pblock_set(pb, SLAPI_ORIGINAL_TARGET, NULL);
	slapi_ch_free_string(&authmethod);

	if (targetEntry != NULL) {
		slapi_entry_free(targetEntry); 
	}
	
	if (ber != NULL) {
		ber_free(ber, 1);
		ber = NULL;
	}
	
	slapi_log_error(SLAPI_LOG_PLUGIN, "ipa_pwd_extop", 
			errMesg ? errMesg : "success");
	slapi_send_ldap_result(pb, rc, NULL, errMesg, 0, NULL);
	

	return SLAPI_PLUGIN_EXTENDED_SENT_RESULT;

} /* ipapwd_extop */

/* Novell key-format scheme:
 KrbMKey ::= SEQUENCE {
 kvno    [0] UInt32,
 key     [1] MasterKey
 }

 MasterKey ::= SEQUENCE {
 keytype         [0] Int32,
 keyvalue        [1] OCTET STRING
 }
*/

static int ipapwd_getMasterKey(const char *realm_dn)
{
	krb5_keyblock *kmkey;
	Slapi_Attr *a;
	Slapi_Value *v;
	Slapi_Entry *realm_entry;
	BerElement *be;
	ber_tag_t tag, tmp;
	ber_int_t ttype;
	const struct berval *bval;
	struct berval *mkey;

	kmkey = malloc(sizeof(krb5_keyblock));
	if (!kmkey) {
		slapi_log_error( SLAPI_LOG_FATAL, "ipapwd_start", "Out of memory!\n");
		return LDAP_OPERATIONS_ERROR;
	}

	if (ipapwd_getEntry(realm_dn, &realm_entry, NULL) != LDAP_SUCCESS) {
		slapi_log_error( SLAPI_LOG_FATAL, "ipapwd_start", "No realm Entry?\n");
		free(kmkey);
		return LDAP_OPERATIONS_ERROR;
	}

	if (slapi_entry_attr_find(realm_entry, "krbMKey", &a) == -1) {
		slapi_log_error( SLAPI_LOG_FATAL, "ipapwd_start", "No master key??\n");
		free(kmkey);
		slapi_entry_free(realm_entry);
		return LDAP_OPERATIONS_ERROR;
	}

	/* there should be only one value here */
	if (slapi_attr_first_value(a, &v) == -1) {
		slapi_log_error( SLAPI_LOG_FATAL, "ipapwd_start", "No master key values??\n");
		free(kmkey);
		slapi_entry_free(realm_entry);
		return LDAP_OPERATIONS_ERROR;
	}

	bval = slapi_value_get_berval(v);
	if (!bval) {
		slapi_log_error( SLAPI_LOG_FATAL, "ipapwd_start", "Error retrieving master key berval\n");
		free(kmkey);
		slapi_entry_free(realm_entry);
		return LDAP_OPERATIONS_ERROR;
	}

	be = ber_init(bval);
	if (!bval) {
		slapi_log_error( SLAPI_LOG_FATAL, "ipapwd_start", "ber_init() failed!\n");
		free(kmkey);
		slapi_entry_free(realm_entry);
		return LDAP_OPERATIONS_ERROR;
	}

	tag = ber_scanf(be, "{i{iO}}", &tmp, &ttype, &mkey);
	if (tag == LBER_ERROR) {
		slapi_log_error(SLAPI_LOG_TRACE, "ipapwd_start",
				"Bad Master key encoding ?!\n");
		free(kmkey);
		ber_free(be, 1);
		slapi_entry_free(realm_entry);
		return LDAP_OPERATIONS_ERROR;
	}

	kmkey->magic = KV5M_KEYBLOCK;
	kmkey->enctype = ttype;
	kmkey->length = mkey->bv_len;
	kmkey->contents = malloc(mkey->bv_len);
	if (!kmkey->contents) {
		slapi_log_error( SLAPI_LOG_FATAL, "ipapwd_start", "Out of memory!\n");
		free(kmkey);
		ber_free(be, 1);
		slapi_entry_free(realm_entry);
		return LDAP_OPERATIONS_ERROR;
	}	
	memcpy(kmkey->contents, mkey->bv_val, mkey->bv_len);

	slapi_lock_mutex(ipa_globals);
	ipa_kmkey = kmkey;
	slapi_unlock_mutex(ipa_globals);

	slapi_entry_free(realm_entry);
	ber_bvfree(mkey);
	ber_free(be, 1);
	return LDAP_SUCCESS;
}


static char *ipapwd_oid_list[] = {
	EXOP_PASSWD_OID,
	NULL
};


static char *ipapwd_name_list[] = {
	"ipapwd_extop",
	NULL
};

/* will read this from the krbSupportedEncSaltTypes in the krbRealmContainer later on */
const char *krb_sup_encs[] = {
	"des3-hmac-sha1:normal",
	"arcfour-hmac:normal",
	"des-hmac-sha1:normal",
	"des-cbc-md5:normal",
	"des-cbc-crc:normal",
	"des-cbc-crc:v4",
	"des-cbc-crc:afs3",
	NULL
};

#define KRBCHECK(ctx, err, fname) do { \
		if (err) { \
			slapi_log_error(SLAPI_LOG_PLUGIN, "ipapwd_start", \
				"%s failed [%s]\n", fname, \
				krb5_get_error_message(ctx, err)); \
			return LDAP_OPERATIONS_ERROR; \
		} } while(0)

/* Init data structs */
/* TODO: read input from tree */
static int ipapwd_start( Slapi_PBlock *pb )
{
	int krberr, i;
	krb5_context krbctx;
	char *realm;
	char *realm_dn;
	char *config_dn;
	char *partition_dn;
	Slapi_Entry *config_entry;
	int ret;
	struct krb5p_keysalt *keysalts;
	int n_keysalts;

	ipa_globals = slapi_new_mutex();
	
	krberr = krb5_init_context(&krbctx);
	if (krberr) {
		slapi_log_error(SLAPI_LOG_FATAL, "ipapwd_start", "krb5_init_context failed\n");
		return LDAP_OPERATIONS_ERROR;
	}
	if (krb5_get_default_realm(krbctx, &realm)) {
		krb5_free_context(krbctx);
		return LDAP_OPERATIONS_ERROR;
	}
	for (i = 0; krb_sup_encs[i]; i++) /* count */ ;
	keysalts = (struct krb5p_keysalt *)malloc(sizeof(struct krb5p_keysalt) * (i + 1));
	if (!keysalts) {
		krb5_free_context(krbctx);
		free(realm);
		return LDAP_OPERATIONS_ERROR;
	}

	for (i = 0, n_keysalts = 0; krb_sup_encs[i]; i++) {
		char *enc, *salt;
		krb5_int32 tmpenc;
		krb5_int32 tmpsalt;
		krb5_boolean similar;
		int j;

		enc = strdup(krb_sup_encs[i]);
		if (!enc) {
			slapi_log_error( SLAPI_LOG_PLUGIN, "ipapwd_start", "Allocation error\n");
			krb5_free_context(krbctx);
			free(realm);
			return LDAP_OPERATIONS_ERROR;
		}
		salt = strchr(enc, ':');
		if (!salt) {
			slapi_log_error( SLAPI_LOG_PLUGIN, "ipapwd_start", "Invalid krb5 enc string\n");
			free(enc);
			continue;
		}
		*salt = '\0'; /* null terminate the enc type */
		salt++; /* skip : */

		krberr = krb5_string_to_enctype(enc, &tmpenc);
		if (krberr) {
			slapi_log_error( SLAPI_LOG_PLUGIN, "ipapwd_start", "Invalid krb5 enctype\n");
			free(enc);
			continue;
		}

		krberr = krb5_string_to_salttype(salt, &tmpsalt);
		for (j = 0; j < n_keysalts; j++) {
			krb5_c_enctype_compare(krbctx, keysalts[j].enc_type, tmpenc, &similar);
			if (similar && (keysalts[j].salt_type == tmpsalt)) {
				break;
			}
		}

		if (j == n_keysalts) {
			/* not found */
			keysalts[j].enc_type = tmpenc;
			keysalts[j].salt_type = tmpsalt;
			n_keysalts++;
		}

		free(enc);
	}

	krb5_free_context(krbctx);

	/*retrieve the master key from the stash file */
	if (slapi_pblock_get(pb, SLAPI_TARGET_DN, &config_dn) != 0) {
		slapi_log_error( SLAPI_LOG_FATAL, "ipapwd_start", "No config DN?\n");
		krb5_free_context(krbctx);
		free(keysalts);
		free(realm);
		return LDAP_OPERATIONS_ERROR;
	}

	if (ipapwd_getEntry(config_dn, &config_entry, NULL) != LDAP_SUCCESS) {
		slapi_log_error( SLAPI_LOG_FATAL, "ipapwd_start", "No config Entry?\n");
		krb5_free_context(krbctx);
		free(keysalts);
		free(realm);
		return LDAP_OPERATIONS_ERROR;
	}

	partition_dn = slapi_entry_attr_get_charptr(config_entry, "nsslapd-realmtree");
	if (!partition_dn) {
		slapi_log_error( SLAPI_LOG_FATAL, "ipapwd_start", "Missing partition configuration entry (nsslapd-targetSubtree)!\n");
		krb5_free_context(krbctx);
		slapi_entry_free(config_entry);
		free(keysalts);
		free(realm);
		return LDAP_OPERATIONS_ERROR;
	}

	realm_dn = slapi_ch_smprintf("cn=%s,cn=kerberos,%s", realm, partition_dn);
	if (!realm_dn) {
		slapi_log_error( SLAPI_LOG_FATAL, "ipapwd_start", "Out of memory ?\n");
		free(keysalts);
		free(realm);
		return LDAP_OPERATIONS_ERROR;
	}

	ipa_realm = realm;
	ipa_realm_dn = realm_dn;
	ipa_keysalts = keysalts;
	ipa_n_keysalts = n_keysalts;

	ret = ipapwd_getMasterKey(ipa_realm_dn);
	if (ret) {
		slapi_log_error( SLAPI_LOG_PLUGIN, "ipapwd_start", "Couldn't init master key at start delaying ...");
		ret = LDAP_SUCCESS;
	}

	slapi_entry_free(config_entry);
	return ret;
}

/* Initialization function */
int ipapwd_init( Slapi_PBlock *pb )
{
	/* Get the arguments appended to the plugin extendedop directive. The first argument 
	 * (after the standard arguments for the directive) should contain the OID of the
	 * extended operation.
	 */ 
	if ((slapi_pblock_get(pb, SLAPI_PLUGIN_IDENTITY, &ipapwd_plugin_id) != 0)
	 || (ipapwd_plugin_id == NULL)) {
		slapi_log_error( SLAPI_LOG_PLUGIN, "ipapwd_init", "Could not get identity or identity was NULL\n");
		return( -1 );
	}

	/* Register the plug-in function as an extended operation
	 * plug-in function that handles the operation identified by
	 * OID 1.3.6.1.4.1.4203.1.11.1 .  Also specify the version of the server 
	 * plug-in */ 
	if ( slapi_pblock_set( pb, SLAPI_PLUGIN_VERSION, SLAPI_PLUGIN_VERSION_01 ) != 0 || 
	     slapi_pblock_set( pb, SLAPI_PLUGIN_START_FN, (void *) ipapwd_start ) != 0 ||
	     slapi_pblock_set( pb, SLAPI_PLUGIN_EXT_OP_FN, (void *) ipapwd_extop ) != 0 ||
	     slapi_pblock_set( pb, SLAPI_PLUGIN_EXT_OP_OIDLIST, ipapwd_oid_list ) != 0 ||
	     slapi_pblock_set( pb, SLAPI_PLUGIN_EXT_OP_NAMELIST, ipapwd_name_list ) != 0 ) {

		slapi_log_error( SLAPI_LOG_PLUGIN, "ipapwd_init",
				 "Failed to set plug-in version, function, and OID.\n" );
		return( -1 );
	}
	
	return( 0 );
}<|MERGE_RESOLUTION|>--- conflicted
+++ resolved
@@ -263,11 +263,7 @@
 			kbvals = (struct kbvals *)calloc(count, sizeof(struct kbvals));
 		}
 		n = 0;
-<<<<<<< HEAD
-		for (i = 0i, idx = 0; count > 0 && i < count; i++) {
-=======
 		for (i = 0, idx = 0; count > 0 && i < count; i++) {
->>>>>>> de5a54ef
 			if (i == 0) {
 				idx = slapi_valueset_first_value(svs, &sv);
 			} else {
